--- conflicted
+++ resolved
@@ -1,10 +1,5 @@
 [package]
 name = "lyon_path"
-<<<<<<< HEAD
-version = "0.3.1"
-=======
-version = "0.3.2"
->>>>>>> 8a5d391c
 description = "A simple and optional path data structure that can be used with the rest of the lyon crates."
 authors = [ "Nicolas Silva <nical@fastmail.com>" ]
 repository = "https://github.com/nical/lyon"
@@ -14,14 +9,7 @@
 name = "lyon_path"
 
 [dependencies]
-<<<<<<< HEAD
-lyon_core = { version = "0.3.1", path = "../core" }
-lyon_bezier = { version = "0.3.1", path = "../bezier" }
-lyon_path_builder = { version = "0.3.1", path = "../path_builder" }
-lyon_path_iterator = { version = "0.3.1", path = "../path_iterator" }
-=======
 lyon_core = { version = "0.3.2", path = "../core" }
 lyon_bezier = { version = "0.3.2", path = "../bezier" }
 lyon_path_builder = { version = "0.3.2", path = "../path_builder" }
-lyon_path_iterator = { version = "0.3.2", path = "../path_iterator" }
->>>>>>> 8a5d391c
+lyon_path_iterator = { version = "0.3.2", path = "../path_iterator" }