--- conflicted
+++ resolved
@@ -1,15 +1,4 @@
 extern crate native;
-<<<<<<< HEAD
-extern crate extra;
-extern crate gl;
-
-
-pub mod gfx {
-    pub mod renderer;
-    pub mod opengl;
-    //pub mod window;
-=======
-//extern crate extra;
 extern crate gl;
 extern crate glfw;
 
@@ -18,7 +7,6 @@
     pub mod opengl;
     pub mod window;
     pub mod shaders;
->>>>>>> 39eddf0f
 }
 mod logic {
     pub mod entity;
@@ -30,11 +18,6 @@
 }
 
 fn main() {
-<<<<<<< HEAD
     std::io::println("vodk!");
-    //gfx::window::main_loop();
-=======
-    println!("main!");
     gfx::window::main_loop();
->>>>>>> 39eddf0f
 }